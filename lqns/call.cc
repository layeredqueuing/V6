--- conflicted
+++ resolved
@@ -254,11 +254,7 @@
     if ( srcTask()->hasInfinitePopulation() ) {
 	return getSource()->getMaxCustomers();
     } else {
-<<<<<<< HEAD
 	return std::min( srcTask()->population(), getSource()->getMaxCustomers() );
-=======
-	return std::min( srcTask()->population(), srcEntry()->getMaxCustomers() );
->>>>>>> 77425d02
     }
 }
 
